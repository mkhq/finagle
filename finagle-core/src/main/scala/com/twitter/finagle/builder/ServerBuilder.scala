package com.twitter.finagle.builder

import scala.collection.mutable.HashSet
import scala.collection.JavaConversions._

import java.util.concurrent.Executors
import java.util.logging.Logger
import java.net.SocketAddress
import javax.net.ssl.{SSLContext, SSLEngine}

import org.jboss.netty.bootstrap.ServerBootstrap
import org.jboss.netty.channel._
import org.jboss.netty.channel.socket.nio._
import org.jboss.netty.handler.ssl._
import org.jboss.netty.handler.timeout.ReadTimeoutHandler

import com.twitter.util.Duration
import com.twitter.conversions.time._

import com.twitter.finagle._
import channel._
import com.twitter.finagle.health.{HealthEvent, NullHealthEventCallback}
import com.twitter.finagle.tracing.{Tracer, TracingFilter, NullTracer}
import com.twitter.finagle.util.Conversions._
import com.twitter.finagle.util._
import com.twitter.finagle.util.Timer._
import com.twitter.util.{Future, Promise}
import com.twitter.concurrent.AsyncSemaphore

import service.{ExpiringService, TimeoutFilter, StatsFilter, ProxyService}
import stats.{StatsReceiver, NullStatsReceiver, GlobalStatsReceiver}
import exception._
import ssl.{Engine, Ssl, SslIdentifierHandler, SslShutdownHandler}

trait Server {
  /**
   * Close the underlying server gracefully with the given grace
   * period. close() will drain the current channels, waiting up to
   * ``timeout'', after which channels are forcibly closed.
   */
  def close(timeout: Duration = Duration.MaxValue)
}

/**
 * Factory for [[com.twitter.finagle.builder.ServerBuilder]] instances
 */
object ServerBuilder {

  type Complete[Req, Rep] = ServerBuilder[
    Req, Rep, ServerConfig.Yes,
    ServerConfig.Yes, ServerConfig.Yes]

  def apply() = new ServerBuilder()
  def get() = apply()

  /**
   * Provides a typesafe `build` for Java.
   */
  def safeBuild[Req, Rep](service: Service[Req, Rep], builder: Complete[Req, Rep]): Server =
    builder.build(service)

  val defaultChannelFactory =
    new ReferenceCountedChannelFactory(
      new LazyRevivableChannelFactory(() =>
        new NioServerSocketChannelFactory(
          Executors.newCachedThreadPool(),
          Executors.newCachedThreadPool())))
}

object ServerConfig {
  sealed abstract trait Yes
  type FullySpecified[Req, Rep] = ServerConfig[Req, Rep, Yes, Yes, Yes]
}

case class BufferSize(
  send: Option[Int] = None,
  recv: Option[Int] = None
)

case class TimeoutConfig(
  hostConnectionMaxIdleTime: Option[Duration] = None,
  hostConnectionMaxLifeTime: Option[Duration] = None,
  requestTimeout: Option[Duration] = None,
  readTimeout: Option[Duration] = None,
  writeCompletionTimeout: Option[Duration] = None
)

/**
 * A configuration object that represents what shall be built.
 */
final case class ServerConfig[Req, Rep, HasCodec, HasBindTo, HasName](
  private val _codecFactory:                    Option[CodecFactory[Req, Rep]#Server]    = None,
  private val _statsReceiver:                   Option[StatsReceiver]                    = None,
  private val _exceptionReceiver:               Option[ServerExceptionReceiverBuilder]   = None,
  private val _name:                            Option[String]                           = None,
  private val _bufferSize:                      BufferSize                               = BufferSize(),
  private val _keepAlive:                       Option[Boolean]                          = None,
  private val _backlog:                         Option[Int]                              = None,
  private val _bindTo:                          Option[SocketAddress]                    = None,
  private val _logger:                          Option[Logger]                           = None,
  private val _tls:                             Option[(String, String, String, String)] = None,
  private val _channelFactory:                  ReferenceCountedChannelFactory           = ServerBuilder.defaultChannelFactory,
  private val _maxConcurrentRequests:           Option[Int]                              = None,
  private val _healthEventCallback:             HealthEvent => Unit                      = NullHealthEventCallback,
  private val _timeoutConfig:                   TimeoutConfig                            = TimeoutConfig(),
  private val _openConnectionsHealthThresholds: Option[OpenConnectionsHealthThresholds]  = None,
<<<<<<< HEAD
  private val _tracer:                          Tracer                                   = NullTracer,
  private val _openConnectionsThresholds:       Option[OpenConnectionsThresholds]        = None)
=======
  private val _requestTimeout:                  Option[Duration]                         = None,
  private val _readTimeout:                     Option[Duration]                         = None,
  private val _writeCompletionTimeout:          Option[Duration]                         = None,
  private val _tracerFactory:                   Tracer.Factory                           = () => NullTracer)
>>>>>>> c34ac4c0
{
  import ServerConfig._

  /**
   * The Scala compiler errors if the case class members don't have underscores.
   * Nevertheless, we want a friendly public API so we create delegators without
   * underscores.
   */

case class TimeoutConfig(
  hostConnectionMaxIdleTime: Option[Duration] = None,
  hostConnectionMaxLifeTime: Option[Duration] = None,
  requestTimeout: Option[Duration] = None,
  readTimeout: Option[Duration] = None,
  writeCompletionTimeout: Option[Duration] = None
)
  val codecFactory                    = _codecFactory
  val statsReceiver                   = _statsReceiver
  val exceptionReceiver               = _exceptionReceiver
  val name                            = _name
  val bufferSize                      = _bufferSize
  val keepAlive                       = _keepAlive
  val backlog                         = _backlog
  val bindTo                          = _bindTo
  val logger                          = _logger
  val tls                             = _tls
  val channelFactory                  = _channelFactory
  val maxConcurrentRequests           = _maxConcurrentRequests
  val healthEventCallback             = _healthEventCallback
  val hostConnectionMaxIdleTime       = _timeoutConfig.hostConnectionMaxIdleTime
  val hostConnectionMaxLifeTime       = _timeoutConfig.hostConnectionMaxLifeTime
  val requestTimeout                  = _timeoutConfig.requestTimeout
  val readTimeout                     = _timeoutConfig.readTimeout
  val writeCompletionTimeout          = _timeoutConfig.writeCompletionTimeout
  val timeoutConfig                   = _timeoutConfig
  val openConnectionsHealthThresholds = _openConnectionsHealthThresholds
<<<<<<< HEAD
  val tracer                          = _tracer
  val openConnectionsThresholds       = _openConnectionsThresholds
=======
  val requestTimeout                  = _requestTimeout
  val readTimeout                     = _readTimeout
  val writeCompletionTimeout          = _writeCompletionTimeout
  val tracerFactory                   = _tracerFactory
>>>>>>> c34ac4c0

  def toMap = Map(
    "codecFactory"                    -> _codecFactory,
    "statsReceiver"                   -> _statsReceiver,
    "exceptionReceiver"               -> _exceptionReceiver,
    "name"                            -> _name,
    "bufferSize"                      -> _bufferSize,
    "keepAlive"                       -> _keepAlive,
    "backlog"                         -> _backlog,
    "bindTo"                          -> _bindTo,
    "logger"                          -> _logger,
    "tls"                             -> _tls,
    "channelFactory"                  -> Some(_channelFactory),
    "maxConcurrentRequests"           -> _maxConcurrentRequests,
    "healthEventCallback"             -> _healthEventCallback,
    "hostConnectionMaxIdleTime"       -> _timeoutConfig.hostConnectionMaxIdleTime,
    "hostConnectionMaxLifeTime"       -> _timeoutConfig.hostConnectionMaxLifeTime,
    "requestTimeout"                  -> _timeoutConfig.requestTimeout,
    "readTimeout"                     -> _timeoutConfig.readTimeout,
    "writeCompletionTimeout"          -> _timeoutConfig.writeCompletionTimeout,
    "openConnectionsHealthThresholds" -> _openConnectionsHealthThresholds,
<<<<<<< HEAD
    "tracer"                          -> Some(_tracer),
    "openConnectionsThresholds"       -> Some(_openConnectionsThresholds)
=======
    "requestTimeout"                  -> _requestTimeout,
    "readTimeout"                     -> _readTimeout,
    "writeCompletionTimeout"          -> _writeCompletionTimeout,
    "tracerFactory"                   -> Some(_tracerFactory)
>>>>>>> c34ac4c0
  )

  override def toString = {
    "ServerConfig(%s)".format(
      toMap flatMap {
        case (k, Some(v)) =>
          Some("%s=%s".format(k, v))
        case _ =>
          None
      } mkString(", "))
  }

  def validated: ServerConfig[Req, Rep, Yes, Yes, Yes] = {
    _codecFactory getOrElse { throw new IncompleteSpecification("No codec was specified") }
    _bindTo       getOrElse { throw new IncompleteSpecification("No bindTo was specified") }
    _name         getOrElse { throw new IncompleteSpecification("No name were specified") }
    copy()
  }
}

/**
 * A handy Builder for constructing Servers (i.e., binding Services to
 * a port).  This class is subclassable. Override copy() and build()
 * to do your own dirty work. 
 * 
 * The main class to use is [[com.twitter.finagle.builder.ServerBuilder]], as so
 * {{{
 * ServerBuilder()
 *   .codec(Http)
 *   .hostConnectionMaxLifeTime(5.minutes)
 *   .readTimeout(2.minutes)
 *   .name("servicename")
 *   .bindTo(new InetSocketAddress(serverPort))
 *   .build(plusOneService)
 * }}}
 *
 * The `ServerBuilder` requires the definition of `codec`, `bindTo`
 * and `name`. In Scala, these are statically type
 * checked, and in Java the lack of any of the above causes a runtime
 * error.
 *
 * The `build` method uses an implicit argument to statically
 * typecheck the builder (to ensure completeness, see above). The Java
 * compiler cannot provide such implicit, so we provide a separate
 * function in Java to accomplish this. Thus, the Java code for the
 * above is
 *
 * {{{
 * ServerBuilder.safeBuild(
 *  plusOneService,
 *  ServerBuilder.get()
 *   .codec(Http)
 *   .hostConnectionMaxLifeTime(5.minutes)
 *   .readTimeout(2.minutes)
 *   .name("servicename")
 *   .bindTo(new InetSocketAddress(serverPort)));
 * }}}
 *
 * Alternatively, using the `unsafeBuild` method on `ServerBuilder`
 * verifies the builder dynamically, resulting in a runtime error
 * instead of a compiler error.
 */
class ServerBuilder[Req, Rep, HasCodec, HasBindTo, HasName] private[builder](
  val config: ServerConfig[Req, Rep, HasCodec, HasBindTo, HasName]
) {
  import ServerConfig._

  // Convenient aliases.
  type FullySpecifiedConfig = FullySpecified[Req, Rep]
  type ThisConfig           = ServerConfig[Req, Rep, HasCodec, HasBindTo, HasName]
  type This                 = ServerBuilder[Req, Rep, HasCodec, HasBindTo, HasName]

  private[builder] def this() = this(new ServerConfig)

  override def toString() = "ServerBuilder(%s)".format(config.toString)

  protected def copy[Req1, Rep1, HasCodec1, HasBindTo1, HasName1](
    config: ServerConfig[Req1, Rep1, HasCodec1, HasBindTo1, HasName1]
  ): ServerBuilder[Req1, Rep1, HasCodec1, HasBindTo1, HasName1] =
    new ServerBuilder(config)

  protected def withConfig[Req1, Rep1, HasCodec1, HasBindTo1, HasName1](
    f: ServerConfig[Req, Rep, HasCodec, HasBindTo, HasName] =>
       ServerConfig[Req1, Rep1, HasCodec1, HasBindTo1, HasName1]
    ): ServerBuilder[Req1, Rep1, HasCodec1, HasBindTo1, HasName1] = copy(f(config))

  def codec[Req1, Rep1](
    codec: Codec[Req1, Rep1]
  ): ServerBuilder[Req1, Rep1, Yes, HasBindTo, HasName] =
    withConfig(_.copy(_codecFactory = Some(Function.const(codec) _)))

  def codec[Req1, Rep1](
    codecFactory: CodecFactory[Req1, Rep1]#Server
  ): ServerBuilder[Req1, Rep1, Yes, HasBindTo, HasName] =
    withConfig(_.copy(_codecFactory = Some(codecFactory)))

  def codec[Req1, Rep1](
    codecFactory: CodecFactory[Req1, Rep1]
  ): ServerBuilder[Req1, Rep1, Yes, HasBindTo, HasName] =
    withConfig(_.copy(_codecFactory = Some(codecFactory.server)))

  def reportTo(receiver: StatsReceiver): This =
    withConfig(_.copy(_statsReceiver = Some(receiver)))

  def name(value: String): ServerBuilder[Req, Rep, HasCodec, HasBindTo, Yes] =
    withConfig(_.copy(_name = Some(value)))

  def sendBufferSize(value: Int): This =
    withConfig(_.copy(_bufferSize = config.bufferSize.copy(send = Some(value))))

  def recvBufferSize(value: Int): This =
    withConfig(_.copy(_bufferSize = config.bufferSize.copy(recv = Some(value))))

  def keepAlive(value: Boolean): This =
    withConfig(_.copy(_keepAlive = Some(value)))

  def backlog(value: Int): This =
    withConfig(_.copy(_backlog = Some(value)))

  def bindTo(address: SocketAddress): ServerBuilder[Req, Rep, HasCodec, Yes, HasName] =
    withConfig(_.copy(_bindTo = Some(address)))

  def channelFactory(cf: ReferenceCountedChannelFactory): This =
    withConfig(_.copy(_channelFactory = cf))

  def logger(logger: Logger): This =
    withConfig(_.copy(_logger = Some(logger)))

  def tls(certificatePath: String, keyPath: String,
          caCertificatePath: String = null, ciphers: String = null): This =
    withConfig(_.copy(_tls = Some(certificatePath, keyPath, caCertificatePath, ciphers)))

  def maxConcurrentRequests(max: Int): This =
    withConfig(_.copy(_maxConcurrentRequests = Some(max)))

  def healthEventCallback(callback: HealthEvent => Unit): This =
    withConfig(_.copy(_healthEventCallback = callback))

  def hostConnectionMaxIdleTime(howlong: Duration): This =
    withConfig(c => c.copy(_timeoutConfig = c.timeoutConfig.copy(hostConnectionMaxIdleTime = Some(howlong))))

  def hostConnectionMaxLifeTime(howlong: Duration): This =
    withConfig(c => c.copy(_timeoutConfig = c.timeoutConfig.copy(hostConnectionMaxLifeTime = Some(howlong))))

  def openConnectionsHealthThresholds(thresholds: OpenConnectionsHealthThresholds): This =
    withConfig(_.copy(_openConnectionsHealthThresholds = Some(thresholds)))

  def requestTimeout(howlong: Duration): This =
    withConfig(c => c.copy(_timeoutConfig = c.timeoutConfig.copy(requestTimeout = Some(howlong))))

  def readTimeout(howlong: Duration): This =
    withConfig(c => c.copy(_timeoutConfig = c.timeoutConfig.copy(readTimeout = Some(howlong))))

  def writeCompletionTimeout(howlong: Duration): This =
    withConfig(c => c.copy(_timeoutConfig = c.timeoutConfig.copy(writeCompletionTimeout = Some(howlong))))

  def exceptionReceiver(erFactory: ServerExceptionReceiverBuilder): This =
    withConfig(_.copy(_exceptionReceiver = Some(erFactory)))

  def tracerFactory(factory: Tracer.Factory): This =
    withConfig(_.copy(_tracerFactory = factory))

  @deprecated("Use tracerFactory instead")
  def tracer(factory: Tracer.Factory): This =
    withConfig(_.copy(_tracerFactory = factory))

  @deprecated("Use tracerFactory instead")
  def tracer(tracer: Tracer): This =
    withConfig(_.copy(_tracerFactory = () => tracer))

  def openConnectionsThresholds(thresholds: OpenConnectionsThresholds): This =
    withConfig(_.copy(_openConnectionsThresholds = Some(thresholds)))

  /**
   * Construct the Server, given the provided Service.
   */
  def build(service: Service[Req, Rep]) (
     implicit THE_BUILDER_IS_NOT_FULLY_SPECIFIED_SEE_ServerBuilder_DOCUMENTATION:
       ThisConfig =:= FullySpecifiedConfig
   ): Server = build { () =>
     new ServiceProxy[Req, Rep](service) {
       // release() is meaningless on connectionless services.
       override def release() = ()
     }
   }

  /**
   * Construct the Server, given the provided Service factory.
   */
  def build(serviceFactory: () => Service[Req, Rep])(
    implicit THE_BUILDER_IS_NOT_FULLY_SPECIFIED_SEE_ServerBuilder_DOCUMENTATION:
      ThisConfig =:= FullySpecifiedConfig
  ): Server = build(_ => serviceFactory())

  /**
   * Construct the Server, given the provided ServiceFactory. This
   * is useful if the protocol is stateful (e.g., requires authentication
   * or supports transactions).
   */
  def build(serviceFactory: (ClientConnection) => Service[Req, Rep])(
    implicit THE_BUILDER_IS_NOT_FULLY_SPECIFIED_SEE_ServerBuilder_DOCUMENTATION:
      ThisConfig =:= FullySpecifiedConfig
  ): Server = {
    config.statsReceiver foreach { sr =>
      GlobalStatsReceiver.register(sr.scope("finagle"))
    }

    val scopedStatsReceiver =
      config.statsReceiver map { sr => config.name map (sr.scope(_)) getOrElse sr }

    val codecConfig = ServerCodecConfig(
      serviceName = config.name.get,
      boundAddress = config.bindTo.get)
    val codec = config.codecFactory.get(codecConfig)

    val cf = config.channelFactory
    cf.acquire()
    val bs = new ServerBootstrap(new ChannelFactoryToServerChannelFactory(cf))

    // bs.setOption("soLinger", 0) // XXX: (TODO)
    bs.setOption("reuseAddress", true)

    bs.setOption("child.tcpNoDelay", true)
    config.backlog.foreach { s => bs.setOption("backlog", s) }
    config.bufferSize.send foreach { s => bs.setOption("child.send", s) }
    config.bufferSize.recv foreach { s => bs.setOption("child.receiveBufferSize", s) }
    config.keepAlive.foreach { s => bs.setOption("child.keepAlive", s) }

    // TODO: we need something akin to a max queue depth.
    val queueingChannelHandlerAndGauges =
      config.maxConcurrentRequests map { maxConcurrentRequests =>
        val semaphore = new AsyncSemaphore(maxConcurrentRequests)
        val gauges = scopedStatsReceiver.toList flatMap { sr =>
          sr.addGauge("request_concurrency") {
            maxConcurrentRequests - semaphore.numPermitsAvailable
          } :: sr.addGauge("request_queue_size") {
            semaphore.numWaiters
          } :: Nil
        }

        (new ChannelSemaphoreHandler(semaphore), gauges)
      }

    val queueingChannelHandler = queueingChannelHandlerAndGauges map { case (q, _) => q }
    val gauges = queueingChannelHandlerAndGauges.toList flatMap { case (_, g) => g }

    trait ChannelHandle {
      def drain(): Future[Unit]
      def close()
    }

    val scopedOrNullStatsReceiver = scopedStatsReceiver getOrElse NullStatsReceiver

    val channels = new HashSet[ChannelHandle]

    // We share some filters & handlers for cumulative stats.
    val statsFilter = scopedStatsReceiver map { new StatsFilter[Req, Rep](_) }
    val channelStatsHandler = scopedStatsReceiver map { new ChannelStatsHandler(_) }
    val channelRequestStatsHandler = scopedStatsReceiver map { new ChannelRequestStatsHandler(_) }

    // health-measuring handler
    val channelOpenConnectionsHandler = config.openConnectionsHealthThresholds map {
      new ChannelOpenConnectionsHandler(_, config.healthEventCallback, scopedOrNullStatsReceiver)
    }

<<<<<<< HEAD
    // connection-limiting system
    val channelLimitHandler = config.openConnectionsThresholds map { threshold =>
      val idleTimeout = config.hostConnectionMaxIdleTime.getOrElse(30.seconds)
      val idleConnectionHandler = new BucketIdleConnectionHandler(idleTimeout)
      new ChannelLimitHandler(threshold, idleConnectionHandler, scopedOrNullStatsReceiver)
    }
=======
    val tracer = config.tracerFactory()
>>>>>>> c34ac4c0

    bs.setPipelineFactory(new ChannelPipelineFactory {
      def getPipeline = {
        val pipeline = codec.pipelineFactory.getPipeline

        config.logger foreach { logger =>
          pipeline.addFirst(
            "channelLogger", ChannelSnooper(config.name getOrElse "server")(logger.info))
        }

        channelOpenConnectionsHandler foreach { handler =>
          pipeline.addFirst("channelOpenConnectionsHandler", handler)
        }

        channelStatsHandler foreach { handler =>
          pipeline.addFirst("channelStatsHandler", handler)
        }

        // XXX/TODO: add stats for both read & write completion
        // timeouts.

        // Note that the timeout is *after* request decoding. This
        // prevents death from clients trying to DoS by slowly
        // trickling in bytes to our (accumulating) codec.
        config.readTimeout foreach { howlong =>
          val (timeoutValue, timeoutUnit) = howlong.inTimeUnit
          pipeline.addLast(
            "readTimeout",
            new ReadTimeoutHandler(Timer.defaultNettyTimer, timeoutValue, timeoutUnit))
        }

        config.writeCompletionTimeout foreach { howlong =>
          pipeline.addLast(
            "writeCompletionTimeout",
            new WriteCompletionTimeoutHandler(Timer.default, howlong))
        }

        // SSL comes first so that ChannelSnooper gets plaintext
        config.tls foreach { case (certificatePath, keyPath, caCertificatePath, ciphers) =>
          val engine: Engine = Ssl.server(certificatePath, keyPath, caCertificatePath, ciphers)
          engine.self.setUseClientMode(false)
          engine.self.setEnableSessionCreation(true)

          val handler = new SslHandler(engine.self)

          // Certain engine implementations need to handle renegotiation internally,
          // as Netty's TLS protocol parser implementation confuses renegotiation and
          // notification events. Renegotiation will be enabled for those Engines with
          // a true handlesRenegotiation value.
          handler.setEnableRenegotiation(engine.handlesRenegotiation)

          pipeline.addFirst("ssl", handler)

          // Netty's SslHandler does not provide SSLEngine implementations any hints that they
          // are no longer needed (namely, upon disconnection.) Since some engine implementations
          // make use of objects that are not managed by the JVM's memory manager, we need to
          // know when memory can be released. The SslShutdownHandler will invoke the shutdown
          // method on implementations that define shutdown(): Unit.
          pipeline.addFirst(
            "sslShutdown",
            new SslShutdownHandler(engine)
          )

          // Information useful for debugging SSL issues, such as the certificate, cipher spec,
          // remote address is provided to the SSLEngine implementation by the SslIdentifierHandler.
          // The SslIdentifierHandler will invoke the setIdentifier method on implementations
          // that define setIdentifier(String): Unit.
          pipeline.addFirst(
            "sslIdentifier",
            new SslIdentifierHandler(engine, certificatePath, ciphers)
          )
        }

        // Serialization keeps the codecs honest.
        pipeline.addLast("requestSerializing", new ChannelSemaphoreHandler(new AsyncSemaphore(1)))

        // Add this after the serialization to get an accurate request
        // count.
        channelRequestStatsHandler foreach { handler =>
          pipeline.addLast("channelRequestStatsHandler", handler)
        }

        // Add the (shared) queueing handler *after* request
        // serialization as it assumes at most one outstanding request
        // per channel.
        queueingChannelHandler foreach { pipeline.addLast("queue", _) }

        /*
         * this is a wrapper for the factory-created service for this connection, which we'll
         * build once we get an "open" event from netty.
         */
        val postponedService = new Promise[Service[Req, Rep]]

        // Compose the service stack.
        var service: Service[Req, Rep] = {
          new ProxyService(postponedService flatMap { s => codec.prepareService(s) })
        }

        // Add the exception service at the bottom layer
        // This is not required, but argubably the best style
        val exceptionFilter = new ExceptionFilter[Req, Rep] (
          config.exceptionReceiver map {
            _(config.name.get, config.bindTo.get)
          } getOrElse {
            NullExceptionReceiver
          }
        )

        service = exceptionFilter andThen service

        statsFilter foreach { sf =>
          service = sf andThen service
        }

        // We add the idle time after the codec. This ensures that a
        // client couldn't DoS us by sending lots of little messages
        // that don't produce a request object for some time. In other
        // words, the idle time refers to the idle time from the view
        // of the protocol.

        // TODO: can we share closing handler instances with the
        // channelHandler?

        val closingHandler = new ChannelClosingHandler
        pipeline.addLast("closingHandler", closingHandler)

        if (config.hostConnectionMaxIdleTime.isDefined ||
            config.hostConnectionMaxLifeTime.isDefined) {
          service =
            new ExpiringService(
              service,
              config.hostConnectionMaxIdleTime,
              config.hostConnectionMaxLifeTime,
              Timer.default,
              scopedOrNullStatsReceiver.scope("expired")
            ) {
              override def expired() { closingHandler.close() }
            }
        }

        config.requestTimeout foreach { duration =>
          val e = new IndividualRequestTimeoutException(config.name getOrElse "server", duration)
          service = (new TimeoutFilter(duration, e)) andThen service
        }

        // This has to go last (ie. first in the stack) so that
        // protocol-specific trace support can override our generic
        // one here.
        service = (new TracingFilter(tracer)) andThen service

        val channelHandler = new ServiceToChannelHandler(
          service, postponedService, serviceFactory,
          scopedOrNullStatsReceiver, Logger.getLogger(getClass.getName))

        /*
         * Register the channel so we can wait for them for a drain. We close the socket but wait
         * for all handlers to complete (to drain them individually.)  Note: this would be
         * complicated by the presence of pipelining.
         */
        val handle = new ChannelHandle {
          def close() =
            channelHandler.close()
          def drain() = {
            channelHandler.drain()
            channelHandler.onShutdown
          }
        }

        channels.synchronized { channels += handle }
        channelHandler.onShutdown ensure {
          channels.synchronized {
            channels.remove(handle)
          }
        }

        pipeline.addLast("channelHandler", channelHandler)

        // Connection limiting system comes first
        channelLimitHandler foreach { handler =>
          pipeline.addFirst("channelLimitHandler", handler)
        }

        pipeline
      }
    })

    val serverChannel = bs.bind(config.bindTo.get)
    Timer.default.acquire()
    new Server {
      def close(timeout: Duration = Duration.MaxValue) = {
        // According to NETTY-256, the following sequence of operations
        // has no race conditions.
        //
        //   - close the server socket  (awaitUninterruptibly)
        //   - close all open channels  (awaitUninterruptibly)
        //   - releaseExternalResources
        //
        // We modify this a little bit, to allow for graceful draining,
        // closing open channels only after the grace period.
        //
        // The next step here is to do a half-closed socket: we want to
        // suspend reading, but not writing to a socket.  This may be
        // important for protocols that do any pipelining, and may
        // queue in their codecs.

        // On cursory inspection of the relevant Netty code, this
        // should never block (it is little more than a close() syscall
        // on the FD).
        serverChannel.close().awaitUninterruptibly()

        // At this point, no new channels may be created.
        val joined = Future.join(channels.synchronized { channels toArray } map { _.drain() })

        // Wait for all channels to shut down.
        joined.get(timeout)

        // Force close any remaining connections. Don't wait for
        // success. Buffer channels into an array to avoid
        // deadlocking.
        channels.synchronized { channels toArray } foreach { _.close() }

        // Release any gauges we've created.
        gauges foreach { _.remove() }

        bs.releaseExternalResources()
        Timer.default.stop()
        tracer.release()
      }

      override def toString = "Server(%s)".format(config.toString)
    }
  }

  /**
   * Construct a Service, with runtime checks for builder
   * completeness.
   */
  def unsafeBuild(service: Service[Req, Rep]): Server =
    withConfig(_.validated).build(service)
}<|MERGE_RESOLUTION|>--- conflicted
+++ resolved
@@ -104,15 +104,11 @@
   private val _healthEventCallback:             HealthEvent => Unit                      = NullHealthEventCallback,
   private val _timeoutConfig:                   TimeoutConfig                            = TimeoutConfig(),
   private val _openConnectionsHealthThresholds: Option[OpenConnectionsHealthThresholds]  = None,
-<<<<<<< HEAD
-  private val _tracer:                          Tracer                                   = NullTracer,
-  private val _openConnectionsThresholds:       Option[OpenConnectionsThresholds]        = None)
-=======
   private val _requestTimeout:                  Option[Duration]                         = None,
   private val _readTimeout:                     Option[Duration]                         = None,
   private val _writeCompletionTimeout:          Option[Duration]                         = None,
-  private val _tracerFactory:                   Tracer.Factory                           = () => NullTracer)
->>>>>>> c34ac4c0
+  private val _tracerFactory:                   Tracer.Factory                           = () => NullTracer,
+  private val _openConnectionsThresholds:       Option[OpenConnectionsThresholds]        = None)
 {
   import ServerConfig._
 
@@ -149,15 +145,11 @@
   val writeCompletionTimeout          = _timeoutConfig.writeCompletionTimeout
   val timeoutConfig                   = _timeoutConfig
   val openConnectionsHealthThresholds = _openConnectionsHealthThresholds
-<<<<<<< HEAD
-  val tracer                          = _tracer
-  val openConnectionsThresholds       = _openConnectionsThresholds
-=======
   val requestTimeout                  = _requestTimeout
   val readTimeout                     = _readTimeout
   val writeCompletionTimeout          = _writeCompletionTimeout
   val tracerFactory                   = _tracerFactory
->>>>>>> c34ac4c0
+  val openConnectionsThresholds       = _openConnectionsThresholds
 
   def toMap = Map(
     "codecFactory"                    -> _codecFactory,
@@ -179,15 +171,11 @@
     "readTimeout"                     -> _timeoutConfig.readTimeout,
     "writeCompletionTimeout"          -> _timeoutConfig.writeCompletionTimeout,
     "openConnectionsHealthThresholds" -> _openConnectionsHealthThresholds,
-<<<<<<< HEAD
-    "tracer"                          -> Some(_tracer),
-    "openConnectionsThresholds"       -> Some(_openConnectionsThresholds)
-=======
     "requestTimeout"                  -> _requestTimeout,
     "readTimeout"                     -> _readTimeout,
     "writeCompletionTimeout"          -> _writeCompletionTimeout,
-    "tracerFactory"                   -> Some(_tracerFactory)
->>>>>>> c34ac4c0
+    "tracerFactory"                   -> Some(_tracerFactory),
+    "openConnectionsThresholds"       -> Some(_openConnectionsThresholds)
   )
 
   override def toString = {
@@ -211,8 +199,8 @@
 /**
  * A handy Builder for constructing Servers (i.e., binding Services to
  * a port).  This class is subclassable. Override copy() and build()
- * to do your own dirty work. 
- * 
+ * to do your own dirty work.
+ *
  * The main class to use is [[com.twitter.finagle.builder.ServerBuilder]], as so
  * {{{
  * ServerBuilder()
@@ -453,16 +441,7 @@
       new ChannelOpenConnectionsHandler(_, config.healthEventCallback, scopedOrNullStatsReceiver)
     }
 
-<<<<<<< HEAD
-    // connection-limiting system
-    val channelLimitHandler = config.openConnectionsThresholds map { threshold =>
-      val idleTimeout = config.hostConnectionMaxIdleTime.getOrElse(30.seconds)
-      val idleConnectionHandler = new BucketIdleConnectionHandler(idleTimeout)
-      new ChannelLimitHandler(threshold, idleConnectionHandler, scopedOrNullStatsReceiver)
-    }
-=======
     val tracer = config.tracerFactory()
->>>>>>> c34ac4c0
 
     bs.setPipelineFactory(new ChannelPipelineFactory {
       def getPipeline = {
@@ -641,8 +620,10 @@
         pipeline.addLast("channelHandler", channelHandler)
 
         // Connection limiting system comes first
-        channelLimitHandler foreach { handler =>
-          pipeline.addFirst("channelLimitHandler", handler)
+        val channelLimitHandler = config.openConnectionsThresholds map { threshold =>
+          val idleTimeout = config.hostConnectionMaxIdleTime.getOrElse(30.seconds)
+          val idleConnectionHandler = new BucketIdleConnectionHandler(idleTimeout)
+          new ChannelLimitHandler(threshold, idleConnectionHandler, scopedOrNullStatsReceiver)
         }
 
         pipeline
