--- conflicted
+++ resolved
@@ -18,14 +18,7 @@
 import com.twitter.conversions.time._
 
 import com.twitter.finagle._
-<<<<<<< HEAD
 import channel._
-import com.twitter.finagle.health.{HealthEvent, NullHealthEventCallback}
-=======
-import com.twitter.finagle.channel.{
-  WriteCompletionTimeoutHandler, ChannelStatsHandler,
-  ChannelRequestStatsHandler}
->>>>>>> a9d71b3c
 import com.twitter.finagle.tracing.{Tracer, TracingFilter, NullTracer}
 import com.twitter.finagle.util.Conversions._
 import com.twitter.finagle.util._
@@ -106,14 +99,7 @@
   private val _tls:                             Option[(String, String, String, String)] = None,
   private val _channelFactory:                  ReferenceCountedChannelFactory           = ServerBuilder.defaultChannelFactory,
   private val _maxConcurrentRequests:           Option[Int]                              = None,
-<<<<<<< HEAD
-  private val _healthEventCallback:             HealthEvent => Unit                      = NullHealthEventCallback,
   private val _timeoutConfig:                   TimeoutConfig                            = TimeoutConfig(),
-  private val _openConnectionsHealthThresholds: Option[OpenConnectionsHealthThresholds]  = None,
-=======
-  private val _hostConnectionMaxIdleTime:       Option[Duration]                         = None,
-  private val _hostConnectionMaxLifeTime:       Option[Duration]                         = None,
->>>>>>> a9d71b3c
   private val _requestTimeout:                  Option[Duration]                         = None,
   private val _readTimeout:                     Option[Duration]                         = None,
   private val _writeCompletionTimeout:          Option[Duration]                         = None,
@@ -139,22 +125,12 @@
   val tls                             = _tls
   val channelFactory                  = _channelFactory
   val maxConcurrentRequests           = _maxConcurrentRequests
-<<<<<<< HEAD
-  val healthEventCallback             = _healthEventCallback
   val hostConnectionMaxIdleTime       = _timeoutConfig.hostConnectionMaxIdleTime
   val hostConnectionMaxLifeTime       = _timeoutConfig.hostConnectionMaxLifeTime
   val requestTimeout                  = _timeoutConfig.requestTimeout
   val readTimeout                     = _timeoutConfig.readTimeout
   val writeCompletionTimeout          = _timeoutConfig.writeCompletionTimeout
   val timeoutConfig                   = _timeoutConfig
-  val openConnectionsHealthThresholds = _openConnectionsHealthThresholds
-=======
-  val hostConnectionMaxIdleTime       = _hostConnectionMaxIdleTime
-  val hostConnectionMaxLifeTime       = _hostConnectionMaxLifeTime
-  val requestTimeout                  = _requestTimeout
-  val readTimeout                     = _readTimeout
-  val writeCompletionTimeout          = _writeCompletionTimeout
->>>>>>> a9d71b3c
   val tracerFactory                   = _tracerFactory
   val openConnectionsThresholds       = _openConnectionsThresholds
 
@@ -171,24 +147,13 @@
     "tls"                             -> _tls,
     "channelFactory"                  -> Some(_channelFactory),
     "maxConcurrentRequests"           -> _maxConcurrentRequests,
-<<<<<<< HEAD
-    "healthEventCallback"             -> _healthEventCallback,
     "hostConnectionMaxIdleTime"       -> _timeoutConfig.hostConnectionMaxIdleTime,
     "hostConnectionMaxLifeTime"       -> _timeoutConfig.hostConnectionMaxLifeTime,
     "requestTimeout"                  -> _timeoutConfig.requestTimeout,
     "readTimeout"                     -> _timeoutConfig.readTimeout,
     "writeCompletionTimeout"          -> _timeoutConfig.writeCompletionTimeout,
-    "openConnectionsHealthThresholds" -> _openConnectionsHealthThresholds,
     "tracerFactory"                   -> Some(_tracerFactory),
     "openConnectionsThresholds"       -> Some(_openConnectionsThresholds)
-=======
-    "hostConnectionMaxIdleTime"       -> _hostConnectionMaxIdleTime,
-    "hostConnectionMaxLifeTime"       -> _hostConnectionMaxLifeTime,
-    "requestTimeout"                  -> _requestTimeout,
-    "readTimeout"                     -> _readTimeout,
-    "writeCompletionTimeout"          -> _writeCompletionTimeout,
-    "tracerFactory"                   -> Some(_tracerFactory)
->>>>>>> a9d71b3c
   )
 
   override def toString = {
