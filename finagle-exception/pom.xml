<?xml version="1.0"?>
<project xmlns="http://maven.apache.org/POM/4.0.0" xmlns:xsi="http://www.w3.org/2001/XMLSchema-instance" xsi:schemaLocation="http://maven.apache.org/POM/4.0.0 http://maven.apache.org/xsd/maven-4.0.0.xsd">
  <modelVersion>4.0.0</modelVersion>
  <groupId>com.twitter</groupId>
  <artifactId>finagle-exception</artifactId>
  <packaging>jar</packaging>
<<<<<<< HEAD
  <version>6.7.1</version>
=======
  <version>6.8.1-SNAPSHOT</version>
>>>>>>> 5f970bee
  <parent>
    <groupId>com.twitter</groupId>
    <artifactId>scala-parent-292</artifactId>
    <version>0.1.6</version>
    <relativePath>../../parents/scala-parent-292/pom.xml</relativePath>
  </parent>
  <properties>
    <git.dir>${project.basedir}/../../.git</git.dir>
  </properties>
  <dependencies>
    <!-- library dependencies -->
    <dependency>
      <groupId>junit</groupId>
      <artifactId>junit</artifactId>
      <version>4.10</version>
      <scope>test</scope>
    </dependency>
    <dependency>
      <groupId>org.mockito</groupId>
      <artifactId>mockito-all</artifactId>
      <version>1.9.5</version>
      <scope>test</scope>
    </dependency>
    <dependency>
      <groupId>org.scalatest</groupId>
      <artifactId>scalatest_2.9.2</artifactId>
      <version>1.9.1</version>
      <scope>test</scope>
    </dependency>
    <dependency>
      <groupId>com.fasterxml.jackson.core</groupId>
      <artifactId>jackson-core</artifactId>
      <version>2.2.2</version>
    </dependency>
    <dependency>
      <groupId>com.fasterxml.jackson.core</groupId>
      <artifactId>jackson-databind</artifactId>
      <version>2.2.2</version>
    </dependency>
    <dependency>
      <groupId>com.fasterxml.jackson.module</groupId>
      <artifactId>jackson-module-scala_2.9.2</artifactId>
      <version>2.2.2</version>
    </dependency>
    <dependency>
      <groupId>com.twitter</groupId>
      <artifactId>streamyj</artifactId>
      <version>0.5.0</version>
      <scope>test</scope>
    </dependency>
    <dependency>
      <groupId>org.apache.thrift</groupId>
      <artifactId>libthrift</artifactId>
      <version>0.5.0</version>
    </dependency>
    <dependency>
      <groupId>org.slf4j</groupId>
      <artifactId>slf4j-nop</artifactId>
      <version>1.6.1</version>
      <scope>provided</scope>
    </dependency>
    <!-- project dependencies -->
    <dependency>
      <groupId>com.twitter</groupId>
      <artifactId>finagle-core</artifactId>
<<<<<<< HEAD
      <version>6.7.1</version>
=======
      <version>6.8.1-SNAPSHOT</version>
>>>>>>> 5f970bee
    </dependency>
    <dependency>
      <groupId>com.twitter</groupId>
      <artifactId>finagle-thrift</artifactId>
<<<<<<< HEAD
      <version>6.7.1</version>
=======
      <version>6.8.1-SNAPSHOT</version>
>>>>>>> 5f970bee
    </dependency>
    <dependency>
      <groupId>com.twitter</groupId>
      <artifactId>util-codec</artifactId>
<<<<<<< HEAD
      <version>6.6.0</version>
    </dependency>
    <dependency>
      <groupId>com.twitter</groupId>
      <artifactId>scrooge-runtime</artifactId>
      <version>3.9.1</version>
=======
      <version>6.8.1-SNAPSHOT</version>
    </dependency>
    <dependency>
      <groupId>com.twitter</groupId>
      <artifactId>scrooge-core</artifactId>
      <version>3.11.1-SNAPSHOT</version>
>>>>>>> 5f970bee
    </dependency>
  </dependencies>
  <build>
    <plugins>
      <plugin>
        <groupId>com.twitter</groupId>
        <artifactId>scrooge-maven-plugin</artifactId>
        <!-- this version must match the version from scrooge-gen.ivy.xml -->
        <version>3.11.0</version>
      </plugin>
      <plugin>
        <groupId>org.apache.maven.plugins</groupId>
        <artifactId>maven-jar-plugin</artifactId>
        <configuration>
          <excludes>
            <exclude>**/*.thrift</exclude>
          </excludes>
        </configuration>
      </plugin>
    </plugins>
  </build>
</project><|MERGE_RESOLUTION|>--- conflicted
+++ resolved
@@ -4,11 +4,7 @@
   <groupId>com.twitter</groupId>
   <artifactId>finagle-exception</artifactId>
   <packaging>jar</packaging>
-<<<<<<< HEAD
-  <version>6.7.1</version>
-=======
   <version>6.8.1-SNAPSHOT</version>
->>>>>>> 5f970bee
   <parent>
     <groupId>com.twitter</groupId>
     <artifactId>scala-parent-292</artifactId>
@@ -56,7 +52,7 @@
     <dependency>
       <groupId>com.twitter</groupId>
       <artifactId>streamyj</artifactId>
-      <version>0.5.0</version>
+      <version>0.5.1-SNAPSHOT</version>
       <scope>test</scope>
     </dependency>
     <dependency>
@@ -74,39 +70,22 @@
     <dependency>
       <groupId>com.twitter</groupId>
       <artifactId>finagle-core</artifactId>
-<<<<<<< HEAD
-      <version>6.7.1</version>
-=======
       <version>6.8.1-SNAPSHOT</version>
->>>>>>> 5f970bee
     </dependency>
     <dependency>
       <groupId>com.twitter</groupId>
       <artifactId>finagle-thrift</artifactId>
-<<<<<<< HEAD
-      <version>6.7.1</version>
-=======
       <version>6.8.1-SNAPSHOT</version>
->>>>>>> 5f970bee
     </dependency>
     <dependency>
       <groupId>com.twitter</groupId>
       <artifactId>util-codec</artifactId>
-<<<<<<< HEAD
-      <version>6.6.0</version>
-    </dependency>
-    <dependency>
-      <groupId>com.twitter</groupId>
-      <artifactId>scrooge-runtime</artifactId>
-      <version>3.9.1</version>
-=======
       <version>6.8.1-SNAPSHOT</version>
     </dependency>
     <dependency>
       <groupId>com.twitter</groupId>
       <artifactId>scrooge-core</artifactId>
       <version>3.11.1-SNAPSHOT</version>
->>>>>>> 5f970bee
     </dependency>
   </dependencies>
   <build>
